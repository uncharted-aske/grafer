--- conflicted
+++ resolved
@@ -14,11 +14,7 @@
 out vec4 fragColor;
 
 void main() {
-<<<<<<< HEAD
-    float thickness = max(fPixelLength, min(0.05, fPixelLength * 1.5));
-=======
     float thickness = max(fPixelLength, min(0.05, fPixelLength * 3.0));
->>>>>>> 1e448116
     float antialias = min(thickness, fPixelLength * 1.5);
     float radius = 1.0 - thickness;
     float ring = opOnion(sdCircle(vFromCenter, radius), thickness);
